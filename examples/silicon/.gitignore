build
<<<<<<< HEAD
build_tb
=======
model_hr.dat
>>>>>>> 856045fe
<|MERGE_RESOLUTION|>--- conflicted
+++ resolved
@@ -1,6 +1,3 @@
 build
-<<<<<<< HEAD
 build_tb
-=======
-model_hr.dat
->>>>>>> 856045fe
+model_hr.dat